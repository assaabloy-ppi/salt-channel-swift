//  Handshake.swift
//  SaltChannel
//
//  Created by Kenneth Pernyer on 2017-10-02.

import Foundation
import CocoaLumberjack

extension SaltChannel {
    
    func handshake(holdUntilFirstWrite: Bool = false) throws {
        let encKeyPair = sodium.box.keyPair()! // ToDo: Use true random from HW
        try handshake(clientEncSec: encKeyPair.secretKey, clientEncPub: encKeyPair.publicKey, holdUntilFirstWrite: holdUntilFirstWrite)
    }
    
    func handshake(clientEncSec: Data, clientEncPub: Data, holdUntilFirstWrite: Bool = false) throws {
        
        if self.handshakeDone{
            throw ChannelError.handshakeAlreadyDone
        }
        
        self.channel.register(callback: read, errorhandler: error)
<<<<<<< HEAD
            
        let m1Hash = try writeM1(time: 0, myEncPub: clientEncPub)
        
        if WaitUntil.waitUntil(60, self.lastMessage != nil) {
            let m2Raw = self.lastMessage!
            self.lastMessage = nil
            let (_, serverEncPub, m2Hash) = try readM2(data: m2Raw)
            
            guard let key = sodium.box.beforenm(recipientPublicKey: serverEncPub, senderSecretKey: clientEncSec) else {
                throw ChannelError.couldNotCalculateSessionKey
            }
            
            // Create a session
            self.session = Session(key: key)
            guard let session = self.session else {
                throw ChannelError.couldNotCalculateSessionKey
            }
            
            if WaitUntil.waitUntil(60, self.lastMessage != nil) {
                let m3Raw = self.lastMessage!
                self.lastMessage = nil
                
                let data: Data = try receiveAndDecryptMessage(message: m3Raw, session: session)
                
                let (m3time, remoteSignPub) = try readM3(data: data, m1Hash: m1Hash, m2Hash: m2Hash)
                
                DDLogInfo("M3 received time = " + String(m3time))

                self.remoteSignPub = remoteSignPub
                
                let m4Data: Data = try writeM4(time: 0, clientSignSec: clientSignSec, clientSignPub: clientSignPub, m1Hash: m1Hash, m2Hash: m2Hash)
                
                self.handshakeDone = true
                
                if holdUntilFirstWrite {
                    bufferedM4 = encryptMessage(session: session, message: m4Data)
                } else {
                    try encryptAndSendMessage(session: session, message: m4Data)
                }
            } else {
                throw ChannelError.readTimeout
            }
        } else {
=======
        
        // *** Send M1 ***
        let m1Hash = try m1(time: 0, myEncPub: clientEncPub)
        
        // *** Receive M2 ***
        guard let m2Raw = waitForData() else {
            throw ChannelError.readTimeout
        }
        let (_, serverEncPub, m2Hash) = try m2(data: m2Raw)
        
        // *** Create a session ***
        guard let key = sodium.box.beforenm(recipientPublicKey: serverEncPub, senderSecretKey: clientEncSec) else {
            throw ChannelError.couldNotCalculateSessionKey
        }
        self.session = Session(key: key)
        guard let session = self.session else {
            throw ChannelError.couldNotCalculateSessionKey
        }
        
        // *** Receive M3 ***
        guard let m3Raw = waitForData() else {
>>>>>>> 4f78f2b6
            throw ChannelError.readTimeout
        }
        let data: Data = try receiveAndDecryptMessage(message: m3Raw, session: session)
        let (m3time, remoteSignPub) = try m3(data: data, m1Hash: m1Hash, m2Hash: m2Hash)
        self.remoteSignPub = remoteSignPub
        
        // *** Send M4 ***
        let m4Data: Data = try m4(time: 0, clientSignSec: clientSignSec, clientSignPub: clientSignPub, m1Hash: m1Hash, m2Hash: m2Hash)
        
        if holdUntilFirstWrite {
            bufferedM4 = encryptMessage(session: session, message: m4Data)
        } else {
            try encryptAndSendMessage(session: session, message: m4Data)
        }
        
        self.handshakeDone = true
    }
    
    func waitForData() -> Data?{
        if WaitUntil.waitUntil(10, receiveData.isEmpty == false) {
            let temporery = receiveData.first
            receiveData.remove(at: 0)
            return temporery
        }
        return nil
    }
}<|MERGE_RESOLUTION|>--- conflicted
+++ resolved
@@ -20,7 +20,6 @@
         }
         
         self.channel.register(callback: read, errorhandler: error)
-<<<<<<< HEAD
             
         let m1Hash = try writeM1(time: 0, myEncPub: clientEncPub)
         
@@ -64,29 +63,6 @@
                 throw ChannelError.readTimeout
             }
         } else {
-=======
-        
-        // *** Send M1 ***
-        let m1Hash = try m1(time: 0, myEncPub: clientEncPub)
-        
-        // *** Receive M2 ***
-        guard let m2Raw = waitForData() else {
-            throw ChannelError.readTimeout
-        }
-        let (_, serverEncPub, m2Hash) = try m2(data: m2Raw)
-        
-        // *** Create a session ***
-        guard let key = sodium.box.beforenm(recipientPublicKey: serverEncPub, senderSecretKey: clientEncSec) else {
-            throw ChannelError.couldNotCalculateSessionKey
-        }
-        self.session = Session(key: key)
-        guard let session = self.session else {
-            throw ChannelError.couldNotCalculateSessionKey
-        }
-        
-        // *** Receive M3 ***
-        guard let m3Raw = waitForData() else {
->>>>>>> 4f78f2b6
             throw ChannelError.readTimeout
         }
         let data: Data = try receiveAndDecryptMessage(message: m3Raw, session: session)
