--- conflicted
+++ resolved
@@ -26,7 +26,6 @@
             failure?(error)
         }
     }
-<<<<<<< HEAD
 
     public func handshake(
         clientEncSec: Data, clientEncPub: Data, serverSignPub: Data? = nil,
@@ -49,27 +48,12 @@
             handshakeState = .expectM2
         } catch {
             failure?(error)
-=======
-    
-    public func handshake_M3(m3Raw: Data, serverSignPub: Data? = nil) throws {
-        if self.handshakeDone {
-            throw ChannelError.handshakeAlreadyDone
-        }
-        // *** Create a session ***
-        guard let key = sodium.box.beforenm(recipientPublicKey: self.serverEncPub!.bytes,
-                                            senderSecretKey: self.clientEncSec!.bytes) else {
-                                                throw ChannelError.couldNotCalculateKey
-        }
-        self.session = Session(key: Data(bytes: key))
-        guard let session = self.session else {
-            throw ChannelError.couldNotCalculateKey
->>>>>>> 45f4fc2d
         }
     }
 
     public func handshake(success: (() -> Void)?, failure: ((Error) -> Void)?) {
         let encKeyPair = sodium.box.keyPair()! // ToDo: Use true random from HW
-        handshake(clientEncSec: encKeyPair.secretKey, clientEncPub: encKeyPair.publicKey,
+        handshake(clientEncSec: Data(bytes: encKeyPair.secretKey), clientEncPub: Data(bytes: encKeyPair.publicKey),
                       success: success, failure: failure)
     }
 
@@ -111,11 +95,11 @@
                 throw ChannelError.invalidHandshakeSequence
             }
             // *** Create a session ***
-            guard let key = sodium.box.beforenm(recipientPublicKey: handshakeData.serverEncPub!,
-                                                senderSecretKey: handshakeData.clientEncSec!) else {
+            guard let key = sodium.box.beforenm(recipientPublicKey: handshakeData.serverEncPub!.bytes,
+                                                senderSecretKey: handshakeData.clientEncSec!.bytes) else {
                                                     throw ChannelError.couldNotCalculateKey
             }
-            let session = Session(key: key)
+            let session = Session(key: Data(bytes: key))
             self.session = session
             // *** Receive M3 ***
             let data: Data = try decryptMessage(message: m3Raw, session: session)
@@ -127,7 +111,6 @@
                                           clientSignPub: clientSignPub, m1Hash: handshakeData.m1Hash!, m2Hash: handshakeData.m2Hash!)
             let m4cipher = encryptMessage(session: session, message: m4Data)
 
-<<<<<<< HEAD
             try channel.write([m4cipher])
             self.handshakeState = .done
             print("🤝 Handshake completed!!")
@@ -135,19 +118,6 @@
             handshakeData.handshakeCompleted?()
         } catch {
             handshakeData.failure?(error)
-=======
-    public func handshake(holdUntilFirstWrite: Bool = false) throws {
-        let encKeyPair = sodium.box.keyPair()! // ToDo: Use true random from HW
-        try handshake(clientEncSec: Data(bytes: encKeyPair.secretKey), clientEncPub: Data(bytes: encKeyPair.publicKey),
-                      holdUntilFirstWrite: holdUntilFirstWrite)
-    }
-    
-    /*func waitForData() -> Data? {
-        if WaitUntil.waitUntil(10, receiveData.isEmpty == false) {
-            let temporery = receiveData.first
-            receiveData.remove(at: 0)
-            return temporery
->>>>>>> 45f4fc2d
         }
     }
 }