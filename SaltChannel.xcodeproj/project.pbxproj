--- conflicted
+++ resolved
@@ -397,11 +397,7 @@
 				);
 				HEADER_SEARCH_PATHS = "$(inherited)";
 				INFOPLIST_FILE = SaltChannel.xcodeproj/SaltChannel_Tests_Info.plist;
-<<<<<<< HEAD
-				LD_RUNPATH_SEARCH_PATHS = "$(inherited) @executable_path/Frameworks @loader_path/Frameworks";
-=======
 				LD_RUNPATH_SEARCH_PATHS = "@loader_path/Frameworks @loader_path/../Frameworks";
->>>>>>> 689d2a97
 				OTHER_LDFLAGS = "$(inherited)";
 				SWIFT_OPTIMIZATION_LEVEL = "-Onone";
 				TARGET_NAME = "SaltChannel-Tests";
@@ -419,11 +415,7 @@
 				);
 				HEADER_SEARCH_PATHS = "$(inherited)";
 				INFOPLIST_FILE = SaltChannel.xcodeproj/SaltChannel_Tests_Info.plist;
-<<<<<<< HEAD
-				LD_RUNPATH_SEARCH_PATHS = "$(inherited) @executable_path/Frameworks @loader_path/Frameworks";
-=======
 				LD_RUNPATH_SEARCH_PATHS = "@loader_path/Frameworks @loader_path/../Frameworks";
->>>>>>> 689d2a97
 				OTHER_LDFLAGS = "$(inherited)";
 				TARGET_NAME = "SaltChannel-Tests";
 			};
