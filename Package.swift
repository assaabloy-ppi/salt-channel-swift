// swift-tools-version:4.0

import PackageDescription

let package = Package(
    name: "SaltChannel",

    products: [
        .library(name: "saltchannel", targets: ["SaltChannel"]),
        .library(name: "saltchannel-static", type: .static, targets: ["SaltChannel"]),
        .library(name: "saltchannel-dynamic", type: .dynamic, targets: ["SaltChannel"])
    ],

    dependencies: [
<<<<<<< HEAD
        .package(url: "https://github.com/nixberg/swift-sodium", from: "0.6.0")
=======
        .package(url: "https://github.com/nixberg/swift-sodium", from: "0.7.0")
>>>>>>> 689d2a97
    ],

    targets: [
        .target(name: "SaltChannel", path: "Sources"),
        .testTarget(name: "SaltChannel-test", dependencies: ["SaltChannel"], path: "Tests")
    ],

    swiftLanguageVersions: [4]
)<|MERGE_RESOLUTION|>--- conflicted
+++ resolved
@@ -12,11 +12,7 @@
     ],
 
     dependencies: [
-<<<<<<< HEAD
-        .package(url: "https://github.com/nixberg/swift-sodium", from: "0.6.0")
-=======
         .package(url: "https://github.com/nixberg/swift-sodium", from: "0.7.0")
->>>>>>> 689d2a97
     ],
 
     targets: [
