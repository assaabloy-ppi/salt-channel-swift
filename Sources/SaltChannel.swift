//  SaltChannel.swift
//  SaltChannel
//
//  Created by Håkan Olsson on 2017-05-31.

import Foundation
import Sodium
import os.log

internal struct HandshakeData {
    var serverEncPub: Data?
    var m1Hash: Data?
    var m2Hash: Data?
    var clientEncSec: Data?
    var clientEncPub: Data?

    var negotiateCompleted: (([(first: String, second: String)]) -> Void)?
    var handshakeCompleted: (() -> Void)?
    var failure: ((Error) -> Void)?
}

public enum HandshakeState {
    case notStarted
    case expectM2
    case expectM3
    case expectA2
    case done
}

/**
 **SaltChannel** is a ByteChannel with encryption and authorization.
 */
public class SaltChannel: ByteChannel {
    
    let log = OSLog(subsystem: "salt.aa.st", category: "Channel")
    var timeKeeper: TimeKeeper

    var callbacks: [(Data) -> Void] = []
    var errorHandlers: [(Error) -> Void] = []

    let channel: ByteChannel
    let clientSignSec: Data
    let clientSignPub: Data
    var remoteSignPub: Data?

    let sodium = Sodium()
    var session: Session?

    var sendNonce = Nonce(value: 1)
    var receiveNonce = Nonce(value: 2)
    
    var handshakeData = HandshakeData()
    public var handshakeState: HandshakeState

    public convenience init (channel: ByteChannel, sec: Data, pub: Data) {
        self.init(channel: channel, sec: sec, pub: pub, timeKeeper: RealTimeKeeper())
    }
    
    /// Create a SaltChannel with channel to wrap plus the clients signing
    /// keypair.
    public init (channel: ByteChannel, sec: Data, pub: Data, timeKeeper: TimeKeeper) {
        self.timeKeeper = timeKeeper
        self.channel = channel
        self.clientSignSec = sec
        self.clientSignPub = pub
        self.handshakeState = .notStarted
        
        self.channel.register(callback: handleRead, errorhandler: handleError)
        
        os_log("Created SaltChannel %@", log: log, type: .debug, pub as CVarArg)
    }

    // MARK: Channel
    public func write(_ data: [Data]) throws {
        guard let session = self.session else {
            throw ChannelError.setupNotDone(reason: "Expected a Session by now")
        }
        
        var appMessage = Data()
        if data.count == 1 {
            appMessage = writeApp(time: timeKeeper.time(), message: data.first!)
        } else {
            appMessage = writeMultiApp(time: timeKeeper.time(), messages: data)
        }
        
        let cipherMessage = encryptMessage(session: session, message: appMessage)
        try self.channel.write([cipherMessage])
    }
    
    public func register(callback: @escaping (Data) -> Void, errorhandler: @escaping (Error) -> Void) {
        self.errorHandlers.append(errorhandler)
        self.callbacks.append(callback)
    }
    
    // --- Callbacks -------
    
<<<<<<< HEAD
    private func handleError(_ error: Error) {
        os_log("Ended up in SaltChannel ErrorHandler: %{public}s", log: log, type: .error, error as CVarArg)
=======
    private func error(_ error: Error) {
        os_log("Ended up in SaltChannel ErrorHandler: %@", log: log, type: .error, error as CVarArg)
>>>>>>> 45f4fc2d

        for errorHandler in errorHandlers {
            errorHandler(error)
        }
    }
    
    private func handleRead(_ data: Data) {
        do {
            switch self.handshakeState {

            case .notStarted:
                throw ChannelError.setupNotDone(reason: "Handshake not done yet!")
            case .expectM2:
                receiveM2(m2Raw: data)
            case .expectM3:
                receiveM3sendM4(m3Raw: data)
            case .expectA2:
                receiveA2(a2Raw: data)
            case .done:
                guard let session = self.session else {
                    throw ChannelError.setupNotDone(reason: "Expected a Session by now")
                }

                let raw = try decryptMessage(message: data, session: session)
                let (_, messages) = try unpackApp(raw)

                for callback in callbacks {
                    for message in messages {
                        callback(message)
                    }
                }
            }
        } catch {
            handleError(error)
        }
    }
}<|MERGE_RESOLUTION|>--- conflicted
+++ resolved
@@ -94,13 +94,8 @@
     
     // --- Callbacks -------
     
-<<<<<<< HEAD
     private func handleError(_ error: Error) {
-        os_log("Ended up in SaltChannel ErrorHandler: %{public}s", log: log, type: .error, error as CVarArg)
-=======
-    private func error(_ error: Error) {
         os_log("Ended up in SaltChannel ErrorHandler: %@", log: log, type: .error, error as CVarArg)
->>>>>>> 45f4fc2d
 
         for errorHandler in errorHandlers {
             errorHandler(error)
